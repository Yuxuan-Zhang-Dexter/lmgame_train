import argparse
import os
import json
import datetime
import time
import numpy as np
import yaml
<<<<<<< HEAD
<<<<<<< HEAD
import gym
=======
from typing import Any
>>>>>>> b158698d8eaa190f6a1d005214ea28ee605502d1
=======
from typing import Any
>>>>>>> f54e5dd1

from gamingagent.agents.base_agent import BaseAgent
from gamingagent.modules import PerceptionModule, ReasoningModule # Observation is imported by Env
# Directly import the specific environment we are using
from gamingagent.envs.custom_01_2048.twentyFortyEightEnv import TwentyFortyEightEnv

game_config_mapping = {"twenty_forty_eight": "custom_01_2048",
                       "sokoban": "custom_02_sokoban",
                       "tetris": "custom_04_tetris",
                       "candy_crush": "custom_03_candy_crush",
                       "super_mario_bros":"retro_01_super_mario_bros",
                       "ace_attorney":"retro_02_ace_attorney"}

def parse_arguments(defaults_map=None, argv_to_parse=None):
    parser = argparse.ArgumentParser(description="Run GamingAgent for the 2048 Gym Environment.")
    # Game name is fixed for this runner, but kept for config loading structure
    parser.add_argument("--game_name", type=str, default="twenty_forty_eight", 
                        help="Name of the game (fixed to twenty_forty_eight for this runner).")
    parser.add_argument("--model_name", type=str, default="claude-3-haiku-20240307",
                        help="Name of the model for the agent.")
    parser.add_argument("--config_root_dir", type=str, default="configs",
                        help="Root directory for agent configurations.")
    parser.add_argument("--harness", action="store_true",
                        help="Use perception-memory-reasoning pipeline (harness mode). Default is False.")
    parser.add_argument("--num_runs", type=int, default=1, help="Number of game episodes.")
    parser.add_argument("--observation_mode", type=str, default="vision",
                        choices=["vision", "text", "both"], help="Agent's observation mode.")
    parser.add_argument("--max_memory", type=int, default=20, help="Agent's max memory entries.")
    parser.add_argument("--max_steps_per_episode", type=int, default=1000, help="Max steps per episode.")
    parser.add_argument("--seed", type=int, default=None, help="Random seed for environment.")
    # Env type is fixed to custom gym for this runner

    if defaults_map:
        parser.set_defaults(**defaults_map)
        
    if argv_to_parse:
        return parser.parse_args(argv_to_parse)
    return parser.parse_args()

def create_environment(game_name_arg: str, 
                       obs_mode_arg: str, 
                       config_dir_name_for_env_cfg: str, # For loading game_env_config.json
                       cache_dir_for_adapter: str):
    """Creates and returns a game environment instance based on the game name."""
    
    env_specific_config_path = os.path.join("gamingagent/envs", config_dir_name_for_env_cfg, "game_env_config.json")
    env_init_params = {} # Will be populated based on the specific game

    if game_name_arg == "twenty_forty_eight":
        # Load params specific to 2048
        if os.path.exists(env_specific_config_path):
            with open(env_specific_config_path, 'r') as f:
                env_specific_config = json.load(f)
                env_init_params['size'] = env_specific_config.get('env_init_kwargs', {}).get('size', 4)
                env_init_params['max_pow'] = env_specific_config.get('env_init_kwargs', {}).get('max_pow', 16)
                env_init_params['render_mode'] = env_specific_config.get('render_mode_gym_make', 'human')
                env_init_params['max_stuck_steps_for_adapter'] = env_specific_config.get('max_unchanged_steps_for_termination', 10)
        else:
            print(f"Warning: {env_specific_config_path} for {game_name_arg} not found. Using default env parameters.")
            env_init_params['size'] = 4
            env_init_params['max_pow'] = 16
            env_init_params['render_mode'] = 'human'
            env_init_params['max_stuck_steps_for_adapter'] = 10

        print(f"Initializing environment: {game_name_arg} with params: {env_init_params}")
        env = TwentyFortyEightEnv(
            render_mode=env_init_params.get('render_mode'),
            size=env_init_params.get('size'),
            max_pow=env_init_params.get('max_pow'),
            game_name_for_adapter=game_name_arg,
            observation_mode_for_adapter=obs_mode_arg, 
            agent_cache_dir_for_adapter=cache_dir_for_adapter, 
            game_specific_config_path_for_adapter=env_specific_config_path, # This is path to its own config
            max_stuck_steps_for_adapter=env_init_params.get('max_stuck_steps_for_adapter')
        )
        return env
<<<<<<< HEAD
<<<<<<< HEAD
    elif game_name_arg == "tetris":
        from gamingagent.envs.custom_04_tetris.tetrisEnv import TetrisEnv # Import TetrisEnv
        if os.path.exists(env_specific_config_path):
            with open(env_specific_config_path, 'r') as f:
                env_specific_config = json.load(f)
                env_init_params['board_width'] = env_specific_config.get('env_init_kwargs', {}).get('board_width', 10)
                env_init_params['board_height'] = env_specific_config.get('env_init_kwargs', {}).get('board_height', 20)
                env_init_params['render_mode'] = env_specific_config.get('render_mode_gym_make', 'rgb_array') # Default to rgb_array for image capture
                env_init_params['max_stuck_steps_for_adapter'] = env_specific_config.get('max_unchanged_steps_for_termination', 30)
        else:
            print(f"Warning: {env_specific_config_path} for {game_name_arg} not found. Using default env parameters.")
            env_init_params['board_width'] = 10
            env_init_params['board_height'] = 20
            env_init_params['render_mode'] = 'rgb_array'
            env_init_params['max_stuck_steps_for_adapter'] = 30

        print(f"Initializing environment: {game_name_arg} with params: {env_init_params}")
        env = TetrisEnv(
            render_mode=env_init_params.get('render_mode'),
            board_width=env_init_params.get('board_width'),
            board_height=env_init_params.get('board_height'),
            game_name_for_adapter=game_name_arg,
            observation_mode_for_adapter=obs_mode_arg,
            agent_cache_dir_for_adapter=cache_dir_for_adapter,
            game_specific_config_path_for_adapter=env_specific_config_path,
            max_stuck_steps_for_adapter=env_init_params.get('max_stuck_steps_for_adapter')
        )
        return env
    # Example for adding another game:
    # elif game_name_arg == "sokoban":
    #     # Load params specific to Sokoban (example, adjust as needed)
    #     if os.path.exists(env_specific_config_path):
    #         with open(env_specific_config_path, 'r') as f:
    #             env_specific_config = json.load(f)
    #             env_init_params['dim_room'] = env_specific_config.get('env_init_kwargs', {}).get('dim_room', (10,10))
    #             env_init_params['num_boxes'] = env_specific_config.get('env_init_kwargs', {}).get('num_boxes', 3)
    #             # ... other sokoban params
    #     else:
    #         print(f"Warning: {env_specific_config_path} for {game_name_arg} not found. Using default env parameters.")
    #         # ... set sokoban defaults ...
    #     from gamingagent.envs.custom_02_sokoban.sokobanEnv import SokobanEnv # Assuming this exists
    #     print(f"Initializing environment: {game_name_arg} with params: {env_init_params}")
    #     env = SokobanEnv(
    #         # ... pass sokoban specific params ...
    #         dim_room=env_init_params.get('dim_room'),
    #         num_boxes=env_init_params.get('num_boxes'),
    #         game_name_for_adapter=game_name_arg, 
    #         observation_mode_for_adapter=obs_mode_arg, 
    #         agent_cache_dir_for_adapter=cache_dir_for_adapter, 
    #         game_specific_config_path_for_adapter=env_specific_config_path 
    #     )
    #     return env
=======
=======
>>>>>>> f54e5dd1
    elif game_name_arg == "sokoban":
        # Load params specific to Sokoban
        if os.path.exists(env_specific_config_path):
            with open(env_specific_config_path, 'r') as f:
                env_specific_config = json.load(f)
                env_init_kwargs = env_specific_config.get('env_init_kwargs', {})
                env_init_params['dim_room'] = env_init_kwargs.get('dim_room', (10,10))
                env_init_params['max_steps_episode'] = env_init_kwargs.get('max_steps_episode', 200)
                env_init_params['num_boxes'] = env_init_kwargs.get('num_boxes', 3)
                env_init_params['num_gen_steps'] = env_init_kwargs.get('num_gen_steps') # Can be None
                env_init_params['level_to_load'] = env_specific_config.get('level_to_load') # Can be None
                env_init_params['render_mode'] = env_specific_config.get('render_mode', 'human')
                env_init_params['tile_size_for_render'] = env_specific_config.get('tile_size_for_render', 32)
                env_init_params['max_stuck_steps_for_adapter'] = env_specific_config.get('max_unchanged_steps_for_termination', 20)
        else:
            print(f"Warning: {env_specific_config_path} for {game_name_arg} not found. Using default env parameters for Sokoban.")
            env_init_params['dim_room'] = (10,10)
            env_init_params['max_steps_episode'] = 200
            env_init_params['num_boxes'] = 3
            env_init_params['num_gen_steps'] = None
            env_init_params['level_to_load'] = None
            env_init_params['render_mode'] = 'human'
            env_init_params['tile_size_for_render'] = 32
            env_init_params['max_stuck_steps_for_adapter'] = 20

        from gamingagent.envs.custom_02_sokoban.sokobanEnv import SokobanEnv
        print(f"Initializing environment: {game_name_arg} with params: {env_init_params}")
        env = SokobanEnv(
            render_mode=env_init_params.get('render_mode'),
            dim_room=tuple(env_init_params.get('dim_room')), # Ensure it's a tuple
            max_steps_episode=env_init_params.get('max_steps_episode'),
            num_boxes=env_init_params.get('num_boxes'),
            num_gen_steps=env_init_params.get('num_gen_steps'),
            level_to_load=env_init_params.get('level_to_load'),
            tile_size_for_render=env_init_params.get('tile_size_for_render'),
            game_name_for_adapter=game_name_arg, 
            observation_mode_for_adapter=obs_mode_arg, 
            agent_cache_dir_for_adapter=cache_dir_for_adapter, 
            game_specific_config_path_for_adapter=env_specific_config_path, 
            max_stuck_steps_for_adapter=env_init_params.get('max_stuck_steps_for_adapter')
        )
        return env
<<<<<<< HEAD
>>>>>>> b158698d8eaa190f6a1d005214ea28ee605502d1
=======
>>>>>>> f54e5dd1
    else:
        print(f"ERROR: Game '{game_name_arg}' is not defined or implemented in custom_runner.py's create_environment function.")
        return None

<<<<<<< HEAD
<<<<<<< HEAD
def run_game_episode(agent: BaseAgent, game_env: gym.Env, episode_id: int, args: argparse.Namespace):
=======
def run_game_episode(agent: BaseAgent, game_env: Any, episode_id: int, args: argparse.Namespace):
>>>>>>> b158698d8eaa190f6a1d005214ea28ee605502d1
=======
def run_game_episode(agent: BaseAgent, game_env: Any, episode_id: int, args: argparse.Namespace):
>>>>>>> f54e5dd1
    print(f"Starting Episode {episode_id} for {args.game_name} with seed {args.seed if args.seed is not None else 'default'}...")

    # Pass episode_id to env.reset
    agent_observation, last_info = game_env.reset(seed=args.seed, episode_id=episode_id)
    if args.seed is not None: args.seed += 1 # Increment seed for next potential run

    total_reward_for_episode = 0.0
    total_perf_score_for_episode = 0.0
    final_step_num = 0

    for step_num in range(args.max_steps_per_episode):
        final_step_num = step_num + 1
        if game_env.render_mode == 'human':
            game_env.render() # Call env's render method directly

        start_time = time.time()
        action_dict = agent.get_action(agent_observation)
        end_time = time.time()
        time_taken_s = end_time - start_time

<<<<<<< HEAD
<<<<<<< HEAD
        # Ensure action_dict is not None and action is handled if None
        raw_action_from_agent = None
        if action_dict and action_dict.get("action") is not None:
            raw_action_from_agent = action_dict.get("action")
        
        action_str_agent = "None" # Default to "None" string if no valid action
        if raw_action_from_agent:
            action_str_agent = str(raw_action_from_agent).strip().lower()
        
        thought_process = action_dict.get("thought", "") if action_dict else "No thought process due to API failure."
=======
=======
>>>>>>> f54e5dd1
        action_from_agent = action_dict.get("action")
        if action_from_agent is None:
            action_str_agent = "skip" # Default to no_op if action is None
        else:
            action_str_agent = str(action_from_agent).strip().lower()
            
        thought_process = action_dict.get("thought", "")
>>>>>>> b158698d8eaa190f6a1d005214ea28ee605502d1

        # Step the environment using the new signature, including agent action details
        agent_observation, reward, terminated, truncated, last_info, current_step_perf_score = game_env.step(
            agent_action_str=action_str_agent, 
            thought_process=thought_process, 
            time_taken_s=time_taken_s
        )
            
        total_reward_for_episode += reward
        total_perf_score_for_episode += current_step_perf_score

        # --- DEBUG PRINT for reward ---
        print(f"E{episode_id} S{final_step_num}: Action='{action_str_agent}', StepR={reward:.2f}, TotalR={total_reward_for_episode:.2f}, Perf={current_step_perf_score:.2f}, Term={terminated}, Trunc={truncated}")
        # --- END DEBUG PRINT for reward ---

        if terminated or truncated:
            break
            
    # game_env.close() is called after all runs are complete in main

    final_score_from_env = float(last_info.get('total_score', 0.0)) 

    print(f"Episode {episode_id} finished after {final_step_num} steps. Final Env Score: {final_score_from_env}, Total Reward: {total_reward_for_episode:.2f}, Total Perf Score: {total_perf_score_for_episode:.2f}")
    
    # Record results with the adapter
    if hasattr(game_env, 'adapter') and game_env.adapter:
        game_env.adapter.record_episode_result(
            episode_id=episode_id,
            score=final_score_from_env,
            steps=final_step_num,
            total_reward=total_reward_for_episode,
            total_perf_score=total_perf_score_for_episode
        )
    else:
        print("Warning: game_env.adapter not found. Cannot record episode result for summary.")

    return # No need to return individual run results from here, adapter handles them

def main():
    prelim_parser = argparse.ArgumentParser(add_help=False)
    prelim_parser.add_argument("--game_name", type=str, default="twenty_forty_eight")
    prelim_parser.add_argument("--config_root_dir", type=str, default="configs")
    pre_args, remaining_argv = prelim_parser.parse_known_args()

    config_dir_name = game_config_mapping.get(pre_args.game_name.lower())
    if not config_dir_name:
        print(f"Warning: Game name '{pre_args.game_name}' not found in game_config_mapping. Using game name directly for config path.")
        config_dir_name = pre_args.game_name

    defaults_from_yaml = {}
    config_file_path = os.path.join(pre_args.config_root_dir, config_dir_name, "config.yaml")

    if os.path.exists(config_file_path):
        try:
            with open(config_file_path, 'r') as f:
                loaded_yaml = yaml.safe_load(f)
                if loaded_yaml:
                    if loaded_yaml.get('game_env'):
                        game_env_config_yaml = loaded_yaml['game_env']
                        defaults_from_yaml['num_runs'] = game_env_config_yaml.get('num_runs')
                        defaults_from_yaml['max_steps_per_episode'] = game_env_config_yaml.get('max_steps')
                        defaults_from_yaml['seed'] = game_env_config_yaml.get('seed')

                    if loaded_yaml.get('agent'):
                        agent_config_yaml = loaded_yaml['agent']
                        defaults_from_yaml['model_name'] = agent_config_yaml.get('model_name')
                        defaults_from_yaml['harness'] = agent_config_yaml.get('harness')
                        defaults_from_yaml['observation_mode'] = agent_config_yaml.get('observation_mode')
                        
                        # Still load max_memory from its specific module config if present
                        if agent_config_yaml.get('modules'):
                            if agent_config_yaml['modules'].get('memory_module'):
                                defaults_from_yaml['max_memory'] = agent_config_yaml['modules']['memory_module'].get('max_memory')
                    defaults_from_yaml = {k: v for k, v in defaults_from_yaml.items() if v is not None}
        except Exception as e:
            print(f"Warning: Could not load or process defaults from {config_file_path}: {e}")
    else:
        print(f"Info: Main config file {config_file_path} not found. Using command-line args and hardcoded defaults.")

    args = parse_arguments(defaults_map=defaults_from_yaml, argv_to_parse=remaining_argv)

    agent_prompts_config_path = os.path.join(args.config_root_dir, config_dir_name, "module_prompts.json")
    if not os.path.isfile(agent_prompts_config_path):
        print(f"Warning: Agent prompts file {agent_prompts_config_path} not found. Agent will use default prompts.")
        agent_prompts_config_path = None

    custom_modules_for_agent = None
    if args.harness:
        print("Initializing agent in HARNESS mode.")
        custom_modules_for_agent = {"perception_module": PerceptionModule, "reasoning_module": ReasoningModule}
    else:
        print("Initializing agent in NON-HARNESS (BaseModule direct) mode.")

    agent = BaseAgent(
        game_name=args.game_name,
        model_name=args.model_name,
        config_path=agent_prompts_config_path,
        harness=args.harness,
        max_memory=args.max_memory, custom_modules=custom_modules_for_agent,
        observation_mode=args.observation_mode
    )
    
    runner_log_dir = agent.cache_dir
    os.makedirs(runner_log_dir, exist_ok=True)
    print(f"Agent cache directory (contains episode logs and summary): {runner_log_dir}")

    # Env params are now loaded inside create_environment
    game_env = create_environment(
        game_name_arg=args.game_name,
        obs_mode_arg=args.observation_mode,
        config_dir_name_for_env_cfg=config_dir_name, # Pass the mapped dir name
        cache_dir_for_adapter=runner_log_dir
    )

    if game_env is None:
        print("Failed to create game environment. Exiting.")
        return

    for i in range(args.num_runs):
        run_id = i + 1
        # run_game_episode now doesn't return values, results are stored in adapter
        run_game_episode(agent, game_env, run_id, args)
        if i < args.num_runs - 1:
            print("Cooldown for 1 second before next run...")
            time.sleep(1)
    
    # Finalize and save summary using the adapter
    overall_stat_summary = {}
    if hasattr(game_env, 'adapter') and game_env.adapter:
        overall_stat_summary = game_env.adapter.finalize_and_save_summary(vars(args))
    else:
        print("Warning: game_env.adapter not found. Cannot finalize and save summary.")
    
    game_env.close() # Close environment after all runs

    print("\n" + "="*30 + " Overall Summary " + "="*30)
    print(f"Game: {args.game_name}, Model: {args.model_name}, Mode: {'Harness' if args.harness else 'BaseOnly'}, ObsMode: {args.observation_mode}")
    print(f"Number of runs: {args.num_runs}")
    
    if args.num_runs > 0 and overall_stat_summary:
        for key_snake, stats in overall_stat_summary.items():
            # Convert snake_case key back to Title Case for printing
            key_title = key_snake.replace("_", " ").title()
            if stats["mean"] is not None:
                print(f"Average {key_title}: {stats['mean']:.2f} (Std: {stats['std']:.2f}, Min: {stats['min']:.2f}, Max: {stats['max']:.2f})")
            else:
                print(f"Average {key_title}: N/A (no data)")
    else:
        print("No runs were completed or summary data is unavailable.")

if __name__ == "__main__":
    main() <|MERGE_RESOLUTION|>--- conflicted
+++ resolved
@@ -5,15 +5,7 @@
 import time
 import numpy as np
 import yaml
-<<<<<<< HEAD
-<<<<<<< HEAD
 import gym
-=======
-from typing import Any
->>>>>>> b158698d8eaa190f6a1d005214ea28ee605502d1
-=======
-from typing import Any
->>>>>>> f54e5dd1
 
 from gamingagent.agents.base_agent import BaseAgent
 from gamingagent.modules import PerceptionModule, ReasoningModule # Observation is imported by Env
@@ -90,8 +82,6 @@
             max_stuck_steps_for_adapter=env_init_params.get('max_stuck_steps_for_adapter')
         )
         return env
-<<<<<<< HEAD
-<<<<<<< HEAD
     elif game_name_arg == "tetris":
         from gamingagent.envs.custom_04_tetris.tetrisEnv import TetrisEnv # Import TetrisEnv
         if os.path.exists(env_specific_config_path):
@@ -144,68 +134,11 @@
     #         game_specific_config_path_for_adapter=env_specific_config_path 
     #     )
     #     return env
-=======
-=======
->>>>>>> f54e5dd1
-    elif game_name_arg == "sokoban":
-        # Load params specific to Sokoban
-        if os.path.exists(env_specific_config_path):
-            with open(env_specific_config_path, 'r') as f:
-                env_specific_config = json.load(f)
-                env_init_kwargs = env_specific_config.get('env_init_kwargs', {})
-                env_init_params['dim_room'] = env_init_kwargs.get('dim_room', (10,10))
-                env_init_params['max_steps_episode'] = env_init_kwargs.get('max_steps_episode', 200)
-                env_init_params['num_boxes'] = env_init_kwargs.get('num_boxes', 3)
-                env_init_params['num_gen_steps'] = env_init_kwargs.get('num_gen_steps') # Can be None
-                env_init_params['level_to_load'] = env_specific_config.get('level_to_load') # Can be None
-                env_init_params['render_mode'] = env_specific_config.get('render_mode', 'human')
-                env_init_params['tile_size_for_render'] = env_specific_config.get('tile_size_for_render', 32)
-                env_init_params['max_stuck_steps_for_adapter'] = env_specific_config.get('max_unchanged_steps_for_termination', 20)
-        else:
-            print(f"Warning: {env_specific_config_path} for {game_name_arg} not found. Using default env parameters for Sokoban.")
-            env_init_params['dim_room'] = (10,10)
-            env_init_params['max_steps_episode'] = 200
-            env_init_params['num_boxes'] = 3
-            env_init_params['num_gen_steps'] = None
-            env_init_params['level_to_load'] = None
-            env_init_params['render_mode'] = 'human'
-            env_init_params['tile_size_for_render'] = 32
-            env_init_params['max_stuck_steps_for_adapter'] = 20
-
-        from gamingagent.envs.custom_02_sokoban.sokobanEnv import SokobanEnv
-        print(f"Initializing environment: {game_name_arg} with params: {env_init_params}")
-        env = SokobanEnv(
-            render_mode=env_init_params.get('render_mode'),
-            dim_room=tuple(env_init_params.get('dim_room')), # Ensure it's a tuple
-            max_steps_episode=env_init_params.get('max_steps_episode'),
-            num_boxes=env_init_params.get('num_boxes'),
-            num_gen_steps=env_init_params.get('num_gen_steps'),
-            level_to_load=env_init_params.get('level_to_load'),
-            tile_size_for_render=env_init_params.get('tile_size_for_render'),
-            game_name_for_adapter=game_name_arg, 
-            observation_mode_for_adapter=obs_mode_arg, 
-            agent_cache_dir_for_adapter=cache_dir_for_adapter, 
-            game_specific_config_path_for_adapter=env_specific_config_path, 
-            max_stuck_steps_for_adapter=env_init_params.get('max_stuck_steps_for_adapter')
-        )
-        return env
-<<<<<<< HEAD
->>>>>>> b158698d8eaa190f6a1d005214ea28ee605502d1
-=======
->>>>>>> f54e5dd1
     else:
         print(f"ERROR: Game '{game_name_arg}' is not defined or implemented in custom_runner.py's create_environment function.")
         return None
 
-<<<<<<< HEAD
-<<<<<<< HEAD
 def run_game_episode(agent: BaseAgent, game_env: gym.Env, episode_id: int, args: argparse.Namespace):
-=======
-def run_game_episode(agent: BaseAgent, game_env: Any, episode_id: int, args: argparse.Namespace):
->>>>>>> b158698d8eaa190f6a1d005214ea28ee605502d1
-=======
-def run_game_episode(agent: BaseAgent, game_env: Any, episode_id: int, args: argparse.Namespace):
->>>>>>> f54e5dd1
     print(f"Starting Episode {episode_id} for {args.game_name} with seed {args.seed if args.seed is not None else 'default'}...")
 
     # Pass episode_id to env.reset
@@ -226,8 +159,6 @@
         end_time = time.time()
         time_taken_s = end_time - start_time
 
-<<<<<<< HEAD
-<<<<<<< HEAD
         # Ensure action_dict is not None and action is handled if None
         raw_action_from_agent = None
         if action_dict and action_dict.get("action") is not None:
@@ -238,17 +169,6 @@
             action_str_agent = str(raw_action_from_agent).strip().lower()
         
         thought_process = action_dict.get("thought", "") if action_dict else "No thought process due to API failure."
-=======
-=======
->>>>>>> f54e5dd1
-        action_from_agent = action_dict.get("action")
-        if action_from_agent is None:
-            action_str_agent = "skip" # Default to no_op if action is None
-        else:
-            action_str_agent = str(action_from_agent).strip().lower()
-            
-        thought_process = action_dict.get("thought", "")
->>>>>>> b158698d8eaa190f6a1d005214ea28ee605502d1
 
         # Step the environment using the new signature, including agent action details
         agent_observation, reward, terminated, truncated, last_info, current_step_perf_score = game_env.step(
@@ -381,7 +301,7 @@
         overall_stat_summary = game_env.adapter.finalize_and_save_summary(vars(args))
     else:
         print("Warning: game_env.adapter not found. Cannot finalize and save summary.")
-    
+
     game_env.close() # Close environment after all runs
 
     print("\n" + "="*30 + " Overall Summary " + "="*30)
