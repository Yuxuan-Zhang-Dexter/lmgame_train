--- conflicted
+++ resolved
@@ -42,11 +42,7 @@
         print("claude-opus-4 supports 32000 tokens")
         token_limit = 32000
 
-<<<<<<< HEAD
-    if "claude-sonnet-4" in model_name.lower():
-=======
     if "claude-sonnet-4" in model_name.lower() and token_limit > 64000:
->>>>>>> 4ef8ff3e
         print("claude-sonnet-4 supports 64000 tokens")
         token_limit = 64000
 
@@ -108,11 +104,7 @@
         print("claude-opus-4 supports 32000 tokens")
         token_limit = 32000
 
-<<<<<<< HEAD
-    if "claude-sonnet-4" in model_name.lower():
-=======
     if "claude-sonnet-4" in model_name.lower() and token_limit > 64000:
->>>>>>> 4ef8ff3e
         print("claude-sonnet-4 supports 64000 tokens")
         token_limit = 64000
 
@@ -154,9 +146,6 @@
     if "claude-opus-4" in model_name.lower() and token_limit > 32000:
         print("claude-opus-4 supports 32000 tokens")
         token_limit = 32000
-    if "claude-sonnet-4" in model_name.lower():
-        print("claude-sonnet-4 supports 64000 tokens")
-        token_limit = 64000
     
     if "claude-sonnet-4" in model_name.lower() and token_limit > 64000:
         print("claude-sonnet-4 supports 64000 tokens")
